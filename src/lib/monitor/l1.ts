import { Monitor } from './monitor'
import {
  BatchInfo,
  BridgeConfig,
  BridgeInfo,
  Coin,
  Msg,
  MsgFinalizeTokenDeposit,
<<<<<<< HEAD
  MsgSetBridgeInfo,
  MsgUpdateOracle,
} from '@initia/initia.js'
=======
  MsgSetBridgeInfo
} from 'initia-l2'
>>>>>>> 3f14ac13
import {
  ExecutorDepositTxEntity,
  ExecutorUnconfirmedTxEntity,
  ExecutorOutputEntity
} from '../../orm'
import { EntityManager } from 'typeorm'
import { RPCClient, RPCSocket } from '../rpc'
import { getDB } from '../../worker/bridgeExecutor/db'
import winston from 'winston'
import { config } from '../../config'
import { TxWalletL2, WalletType, getWallet, initWallet } from '../walletL2'

export class L1Monitor extends Monitor {
  executorL2: TxWalletL2

  constructor(
    public socket: RPCSocket,
    public rpcClient: RPCClient,
    logger: winston.Logger
  ) {
    super(socket, rpcClient, logger);
    [this.db] = getDB()
    initWallet(WalletType.Executor, config.l2lcd)
    this.executorL2 = getWallet(WalletType.Executor)
  }

  public name(): string {
    return 'executor_l1_monitor'
  }

  public async prepareMonitor(): Promise<void> {
    const bridgeInfoL1 = await config.l1lcd.ophost.bridgeInfo(config.BRIDGE_ID)
    try {
      await this.executorL2.lcd.opchild.bridgeInfo()
    } catch (err) {
      const errMsg = err.response?.data
        ? JSON.stringify(err.response?.data)
        : err.toString()
      if (
        errMsg.includes('bridge info not found') &&
        config.BATCH_SUBMITTER_ADDR &&
        config.PUBLISH_BATCH_TARGET
      ) {
        const l2Msgs = [
          new MsgSetBridgeInfo(
            this.executorL2.key.accAddress,
            new BridgeInfo(
              bridgeInfoL1.bridge_id,
              bridgeInfoL1.bridge_addr,
              new BridgeConfig(
                bridgeInfoL1.bridge_config.challenger,
                bridgeInfoL1.bridge_config.proposer,
                new BatchInfo(
                  // TODO: convert not to use config after on L1 v0.2.4
                  config.BATCH_SUBMITTER_ADDR,
                  config.PUBLISH_BATCH_TARGET
                ),
                bridgeInfoL1.bridge_config.submission_interval,
                bridgeInfoL1.bridge_config.finalization_period,
                bridgeInfoL1.bridge_config.submission_start_time,
                bridgeInfoL1.bridge_config.metadata
              )
            )
          )
        ]
        this.executorL2.transaction(l2Msgs)
      }
    }
  }

  public async handleNewBlock(): Promise<void> {
    let latestHeight = this.socket.latestHeight;
    let latestTx0 = this.socket.latestTx0;

    if(!latestHeight || !latestTx0) return;

    const msgs = [new MsgUpdateOracle(
      this.executor.key.accAddress,
      latestHeight,
      latestTx0,
    )];

    try {
      await this.executor.transaction(msgs)
      this.logger.info(
        `Succeeded to update oracle tx in height: ${this.currentHeight} ${latestHeight} ${latestTx0}`
      )
    } catch (err) {
      const errMsg = err.response?.data
        ? JSON.stringify(err.response?.data)
        : err.toString()
      this.logger.info(
        `Failed to submit tx in height: ${this.currentHeight}\nMsg: ${latestHeight} ${latestTx0}\nError: ${errMsg}`
      )
    }
  }

  public async handleInitiateTokenDeposit(
    manager: EntityManager,
    data: { [key: string]: string }
  ): Promise<[ExecutorDepositTxEntity, MsgFinalizeTokenDeposit]> {
    const lastIndex = await this.helper.getLastOutputIndex(
      manager,
      ExecutorOutputEntity
    )

    const entity: ExecutorDepositTxEntity = {
      sequence: data['l1_sequence'],
      sender: data['from'],
      receiver: data['to'],
      l1Denom: data['l1_denom'],
      l2Denom: data['l2_denom'],
      amount: data['amount'],
      data: data['data'],
      outputIndex: lastIndex + 1,
      bridgeId: this.bridgeId.toString(),
      l1Height: this.currentHeight
    }

    return [
      entity,
      new MsgFinalizeTokenDeposit(
        this.executorL2.key.accAddress,
        data['from'],
        data['to'],
        new Coin(data['l2_denom'], data['amount']),
        parseInt(data['l1_sequence']),
        this.currentHeight,
        data['l1_denom'],
        Buffer.from(data['data'], 'hex').toString('base64')
      )
    ]
  }

  public async handleEvents(manager: EntityManager): Promise<any> {
    const [isEmpty, events] = await this.helper.fetchAllEvents(
      config.l1lcd,
      this.currentHeight
    )

    if (isEmpty) return false

    const l2Msgs: Msg[] = []
    const depositEntities: ExecutorDepositTxEntity[] = []

    const depositEvents = events.filter(
      (evt) => evt.type === 'initiate_token_deposit'
    )
    for (const evt of depositEvents) {
      const attrMap = this.helper.eventsToAttrMap(evt)
      if (attrMap['bridge_id'] !== this.bridgeId.toString()) continue
      const [entity, l2Msg] = await this.handleInitiateTokenDeposit(
        manager,
        attrMap
      )

      depositEntities.push(entity)
      if (l2Msg) l2Msgs.push(l2Msg)
    }

    await this.processMsgs(manager, l2Msgs, depositEntities)
    return true
  }

  async processMsgs(
    manager: EntityManager,
    msgs: Msg[],
    depositEntities: ExecutorDepositTxEntity[]
  ): Promise<void> {
    if (msgs.length == 0) return
    const stringfyMsgs = msgs.map((msg) => msg.toJSON().toString())
    try {
      for (const entity of depositEntities) {
        await this.helper.saveEntity(manager, ExecutorDepositTxEntity, entity)
      }

      await this.executorL2.transaction(msgs)
      this.logger.info(
        `Succeeded to submit tx in height: ${this.currentHeight} ${stringfyMsgs}`
      )
    } catch (err) {
      const errMsg = err.response?.data
        ? JSON.stringify(err.response?.data)
        : err.toString()
      this.logger.warn(
        `Failed to submit tx in height: ${this.currentHeight}\nMsg: ${stringfyMsgs}\nError: ${errMsg}`
      )

      for (const entity of depositEntities) {
        await this.helper.saveEntity(manager, ExecutorUnconfirmedTxEntity, {
          ...entity,
          error: errMsg,
          processed: false
        })
      }
    }
  }
}<|MERGE_RESOLUTION|>--- conflicted
+++ resolved
@@ -6,14 +6,9 @@
   Coin,
   Msg,
   MsgFinalizeTokenDeposit,
-<<<<<<< HEAD
   MsgSetBridgeInfo,
   MsgUpdateOracle,
-} from '@initia/initia.js'
-=======
-  MsgSetBridgeInfo
 } from 'initia-l2'
->>>>>>> 3f14ac13
 import {
   ExecutorDepositTxEntity,
   ExecutorUnconfirmedTxEntity,
@@ -60,23 +55,7 @@
         const l2Msgs = [
           new MsgSetBridgeInfo(
             this.executorL2.key.accAddress,
-            new BridgeInfo(
-              bridgeInfoL1.bridge_id,
-              bridgeInfoL1.bridge_addr,
-              new BridgeConfig(
-                bridgeInfoL1.bridge_config.challenger,
-                bridgeInfoL1.bridge_config.proposer,
-                new BatchInfo(
-                  // TODO: convert not to use config after on L1 v0.2.4
-                  config.BATCH_SUBMITTER_ADDR,
-                  config.PUBLISH_BATCH_TARGET
-                ),
-                bridgeInfoL1.bridge_config.submission_interval,
-                bridgeInfoL1.bridge_config.finalization_period,
-                bridgeInfoL1.bridge_config.submission_start_time,
-                bridgeInfoL1.bridge_config.metadata
-              )
-            )
+            bridgeInfoL1
           )
         ]
         this.executorL2.transaction(l2Msgs)
@@ -91,13 +70,13 @@
     if(!latestHeight || !latestTx0) return;
 
     const msgs = [new MsgUpdateOracle(
-      this.executor.key.accAddress,
+      this.executorL2.key.accAddress,
       latestHeight,
       latestTx0,
     )];
 
     try {
-      await this.executor.transaction(msgs)
+      await this.executorL2.transaction(msgs)
       this.logger.info(
         `Succeeded to update oracle tx in height: ${this.currentHeight} ${latestHeight} ${latestTx0}`
       )
