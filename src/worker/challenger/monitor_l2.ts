--- conflicted
+++ resolved
@@ -41,20 +41,23 @@
 
     if (!outputInfo) return
 
-<<<<<<< HEAD
     const pair = await config.l1lcd.ophost
       .tokenPairByL2Denom(this.bridgeId, data['denom'])
       .catch(() => {
         return null
       })
-=======
-    const pair = await config.l1lcd.ophost.tokenPairByL2Denom(
-      this.bridgeId,
-      data['denom']
-    ).catch((e) => {
-      return null
-    })
->>>>>>> 1386f22b
+
+    if (!pair) {
+      this.logger.info(
+        `[handleInitiateTokenWithdrawalEvent - ${this.name()}] No token pair for ${data['denom']}... skipping`
+      )
+      return
+    }
+    const pair = await config.l1lcd.ophost
+      .tokenPairByL2Denom(this.bridgeId, data['denom'])
+      .catch((e) => {
+        return null
+      })
 
     if (!pair) {
       this.logger.info(
