--- conflicted
+++ resolved
@@ -107,12 +107,8 @@
   }
 
   public async handleNewBlock(): Promise<void> {
-<<<<<<< HEAD
+    // ressurect every unconfirmed tx before handling new block
     await this.resurrector.resurrect()
-=======
-    // ressurect every unconfirmed tx before handling new block
-    await this.resurrector.ressurect()
->>>>>>> d8ba4933
 
     if (!config.ENABLE_ORACLE) return
     if (!this.latestHeight || this.oracleHeight == this.latestHeight) {
@@ -251,11 +247,7 @@
 
       await this.executorL2.transaction(msgs)
       this.logger.info(
-<<<<<<< HEAD
-        `[processMsgs - ${this.name()}] Succeeded to submit tx in height: ${this.currentHeight}`
-=======
         `[proccessMsgs - ${this.name()}] Succeeded to submit tx in height: ${this.currentHeight} Msgs length: ${msgs.length}`
->>>>>>> d8ba4933
       )
     } catch (err) {
       const errMsg = this.helper.extractErrorMessage(err)
