--- conflicted
+++ resolved
@@ -50,13 +50,10 @@
   },
   "homepage": "https://github.com/initia-labs/batch-submitter#readme",
   "devDependencies": {
-<<<<<<< HEAD
     "@rollup/plugin-commonjs": "^25.0.8",
     "@rollup/plugin-json": "^6.1.0",
     "@rollup/plugin-node-resolve": "^15.2.3",
     "@rollup/plugin-typescript": "^11.1.6",
-=======
->>>>>>> 7b1f6264
     "@testcontainers/postgresql": "^10.8.1",
     "@types/bluebird": "^3.5.42",
     "@types/debug": "^4.1.12",
@@ -84,19 +81,13 @@
     "tsconfig-paths-jest": "^0.0.1",
     "tsconfig-paths-webpack-plugin": "^4.1.0",
     "typescript": "^5.4.3",
-<<<<<<< HEAD
     "rollup": "^4.18.0",
-=======
->>>>>>> 7b1f6264
     "webpack": "^5.91.0",
     "webpack-bundle-analyzer": "^4.10.1"
   },
   "dependencies": {
-<<<<<<< HEAD
-=======
     "initia-l1": "npm:@initia/initia.js@0.2.5",
     "initia-l2": "npm:@initia/initia.js@0.2.5",
->>>>>>> 7b1f6264
     "@koa/cors": "^5.0.0",
     "@koa/router": "^12.0.1",
     "@sentry/node": "^7.109.0",
@@ -108,8 +99,6 @@
     "bluebird": "^3.7.2",
     "concurrently": "^8.2.2",
     "dotenv": "^16.4.5",
-    "initia-l1": "npm:@initia/initia.js@0.2.5",
-    "initia-l2": "npm:@initia/initia.js@0.2.5",
     "joi": "^17.12.3",
     "koa": "^2.15.2",
     "koa-body": "^6.0.1",
@@ -130,9 +119,7 @@
     "typeorm": "^0.3.20",
     "undici": "^6.11.1",
     "winston": "^3.13.0",
-    "winston-daily-rotate-file": "^5.0.0",
-    "concurrently": "^8.2.2",
-    "apidoc-core": "^0.15.0"
+    "winston-daily-rotate-file": "^5.0.0"
   },
   "overrides": {
     "koa-joi-controllers": {
